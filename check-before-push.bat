--- conflicted
+++ resolved
@@ -1,25 +1,15 @@
-cargo build --workspace --all-targets --all-features
+cargo build --all --all-features
 if %errorlevel% neq 0 exit /b %errorlevel%
 
-<<<<<<< HEAD
-cargo build --release --workspace --all-targets --all-features
-=======
 cargo build --all --all-features --target x86_64-unknown-linux-gnu
 if %errorlevel% neq 0 exit /b %errorlevel%
 
 cargo build --release --all --all-features --target x86_64-unknown-linux-gnu
->>>>>>> a42c1401
 if %errorlevel% neq 0 exit /b %errorlevel%
 
-cargo fmt --workspace -- --check
+cargo fmt --all -- --check
 if %errorlevel% neq 0 exit /b %errorlevel%
 
-<<<<<<< HEAD
-cargo check --workspace
-if %errorlevel% neq 0 exit /b %errorlevel%
-
-cargo clippy --all-targets
-=======
 cargo check --all --target x86_64-unknown-linux-gnu
 if %errorlevel% neq 0 exit /b %errorlevel%
 
@@ -30,7 +20,6 @@
 if %errorlevel% neq 0 exit /b %errorlevel%
 
 cargo publish --dry-run --allow-dirty --target x86_64-unknown-linux-gnu
->>>>>>> a42c1401
 if %errorlevel% neq 0 exit /b %errorlevel%
 
 cargo aur
