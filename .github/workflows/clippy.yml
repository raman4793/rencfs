--- conflicted
+++ resolved
@@ -21,19 +21,6 @@
       - name: Setup Rust
         run: rustup update
 
-<<<<<<< HEAD
-    - name: build
-      run: cargo build --workspace --all-targets --release
-
-    - name: fmt check
-      run: cargo fmt --workspace -- --check
-
-    - name: check
-      run: cargo check --workspace --release
-
-    - name: clippy
-      run: cargo clippy --all-targets
-=======
       - name: build
         run: cargo build --all --release --target x86_64-unknown-linux-gnu
 
@@ -44,5 +31,4 @@
         run: cargo check --all --release
 
       - name: clippy
-        run: cargo clippy --all
->>>>>>> 2fb72e0b
+        run: cargo clippy --all